--- conflicted
+++ resolved
@@ -1,21 +1,13 @@
 [package]
 name = "prolog_parser"
-<<<<<<< HEAD
 version = "0.8.27"
-=======
-version = "0.8.26"
->>>>>>> 3f15e597
 authors = ["Mark Thom <markjordanthom@gmail.com>"]
 repository = "https://github.com/mthom/prolog_parser"
 description = " An operator precedence parser for rusty-wam, an up and coming ISO Prolog implementation."
 license = "BSD-3-Clause"
 
 [dependencies]
-<<<<<<< HEAD
-=======
-num = "0.2"
 lexical = "2.1.0"
->>>>>>> 3f15e597
 ordered-float = "0.5.0"
 rug = "1.4.0"
 
